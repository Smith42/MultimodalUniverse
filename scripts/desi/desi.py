# Copyright 2020 The HuggingFace Datasets Authors and the current dataset script contributor.
#
# Licensed under the Apache License, Version 2.0 (the "License");
# you may not use this file except in compliance with the License.
# You may obtain a copy of the License at
#
#     http://www.apache.org/licenses/LICENSE-2.0
#
# Unless required by applicable law or agreed to in writing, software
# distributed under the License is distributed on an "AS IS" BASIS,
# WITHOUT WARRANTIES OR CONDITIONS OF ANY KIND, either express or implied.
# See the License for the specific language governing permissions and
# limitations under the License.
import datasets
from datasets import Features, Value, Sequence
from datasets.data_files import DataFilesPatternsDict
import itertools
import h5py
import numpy as np

# Find for instance the citation on arxiv or on the dataset repo/website
_CITATION = r"""% CITATION
@article{2024,
   title={The Early Data Release of the Dark Energy Spectroscopic Instrument},
   volume={168},
   ISSN={1538-3881},
   url={http://dx.doi.org/10.3847/1538-3881/ad3217},
   DOI={10.3847/1538-3881/ad3217},
   number={2},
   journal={The Astronomical Journal},
   publisher={American Astronomical Society},
   author={Adame, A. G. and Aguilar, J. and Ahlen, S. and Alam, S. and Aldering, G. and Alexander, D. M. and Alfarsy, R. and Allende Prieto, C. and Alvarez, M. and Alves, O. and Anand, A. and Andrade-Oliveira, F. and Armengaud, E. and Asorey, J. and Avila, S. and Aviles, A. and Bailey, S. and Balaguera-Antolínez, A. and Ballester, O. and Baltay, C. and Bault, A. and Bautista, J. and Behera, J. and Beltran, S. F. and BenZvi, S. and Beraldo e Silva, L. and Bermejo-Climent, J. R. and Berti, A. and Besuner, R. and Beutler, F. and Bianchi, D. and Blake, C. and Blum, R. and Bolton, A. S. and Brieden, S. and Brodzeller, A. and Brooks, D. and Brown, Z. and Buckley-Geer, E. and Burtin, E. and Cabayol-Garcia, L. and Cai, Z. and Canning, R. and Cardiel-Sas, L. and Carnero Rosell, A. and Castander, F. J. and Cervantes-Cota, J. L. and Chabanier, S. and Chaussidon, E. and Chaves-Montero, J. and Chen, S. and Chen, X. and Chuang, C. and Claybaugh, T. and Cole, S. and Cooper, A. P. and Cuceu, A. and Davis, T. M. and Dawson, K. and de Belsunce, R. and de la Cruz, R. and de la Macorra, A. and Della Costa, J. and de Mattia, A. and Demina, R. and Demirbozan, U. and DeRose, J. and Dey, A. and Dey, B. and Dhungana, G. and Ding, J. and Ding, Z. and Doel, P. and Doshi, R. and Douglass, K. and Edge, A. and Eftekharzadeh, S. and Eisenstein, D. J. and Elliott, A. and Ereza, J. and Escoffier, S. and Fagrelius, P. and Fan, X. and Fanning, K. and Fawcett, V. A. and Ferraro, S. and Flaugher, B. and Font-Ribera, A. and Forero-Romero, J. E. and Forero-Sánchez, D. and Frenk, C. S. and Gänsicke, B. T. and García, L. Á. and García-Bellido, J. and Garcia-Quintero, C. and Garrison, L. H. and Gil-Marín, H. and Golden-Marx, J. and Gontcho A Gontcho, S. and Gonzalez-Morales, A. X. and Gonzalez-Perez, V. and Gordon, C. and Graur, O. and Green, D. and Gruen, D. and Guy, J. and Hadzhiyska, B. and Hahn, C. and Han, J. J. and Hanif, M. M. S and Herrera-Alcantar, H. K. and Honscheid, K. and Hou, J. and Howlett, C. and Huterer, D. and Iršič, V. and Ishak, M. and Jacques, A. and Jana, A. and Jiang, L. and Jimenez, J. and Jing, Y. P. and Joudaki, S. and Joyce, R. and Jullo, E. and Juneau, S. and Karaçaylı, N. G. and Karim, T. and Kehoe, R. and Kent, S. and Khederlarian, A. and Kim, S. and Kirkby, D. and Kisner, T. and Kitaura, F. and Kizhuprakkat, N. and Kneib, J. and Koposov, S. E. and Kovács, A. and Kremin, A. and Krolewski, A. and L’Huillier, B. and Lahav, O. and Lambert, A. and Lamman, C. and Lan, T.-W. and Landriau, M. and Lang, D. and Lange, J. U. and Lasker, J. and Leauthaud, A. and Le Guillou, L. and Levi, M. E. and Li, T. S. and Linder, E. and Lyons, A. and Magneville, C. and Manera, M. and Manser, C. J. and Margala, D. and Martini, P. and McDonald, P. and Medina, G. E. and Medina-Varela, L. and Meisner, A. and Mena-Fernández, J. and Meneses-Rizo, J. and Mezcua, M. and Miquel, R. and Montero-Camacho, P. and Moon, J. and Moore, S. and Moustakas, J. and Mueller, E. and Mundet, J. and Muñoz-Gutiérrez, A. and Myers, A. D. and Nadathur, S. and Napolitano, L. and Neveux, R. and Newman, J. A. and Nie, J. and Nikutta, R. and Niz, G. and Norberg, P. and Noriega, H. E. and Paillas, E. and Palanque-Delabrouille, N. and Palmese, A. and Pan, Z. and Parkinson, D. and Penmetsa, S. and Percival, W. J. and Pérez-Fernández, A. and Pérez-Ràfols, I. and Pieri, M. and Poppett, C. and Porredon, A. and Pothier, S. and Prada, F. and Pucha, R. and Raichoor, A. and Ramírez-Pérez, C. and Ramirez-Solano, S. and Rashkovetskyi, M. and Ravoux, C. and Rocher, A. and Rockosi, C. and Ross, A. J. and Rossi, G. and Ruggeri, R. and Ruhlmann-Kleider, V. and Sabiu, C. G. and Said, K. and Saintonge, A. and Samushia, L. and Sanchez, E. and Saulder, C. and Schaan, E. and Schlafly, E. F. and Schlegel, D. and Scholte, D. and Schubnell, M. and Seo, H. and Shafieloo, A. and Sharples, R. and Sheu, W. and Silber, J. and Sinigaglia, F. and Siudek, M. and Slepian, Z. and Smith, A. and Soumagnac, M. T. and Sprayberry, D. and Stephey, L. and Suárez-Pérez, J. and Sun, Z. and Tan, T. and Tarlé, G. and Tojeiro, R. and Ureña-López, L. A. and Vaisakh, R. and Valcin, D. and Valdes, F. and Valluri, M. and Vargas-Magaña, M. and Variu, A. and Verde, L. and Walther, M. and Wang, B. and Wang, M. S. and Weaver, B. A. and Weaverdyck, N. and Wechsler, R. H. and White, M. and Xie, Y. and Yang, J. and Yèche, C. and Yu, J. and Yuan, S. and Zhang, H. and Zhang, Z. and Zhao, C. and Zheng, Z. and Zhou, R. and Zhou, Z. and Zou, H. and Zou, S. and Zu, Y.},
   year={2024},
   month=jul, pages={58} }
"""

_ACKNOWLEDGEMENTS = r"""% ACKNOWLEDGEMENTS
From https://data.desi.lbl.gov/doc/acknowledgments/ : 

The Dark Energy Spectroscopic Instrument (DESI) data are licensed under the Creative Commons Attribution 4.0 International License (“CC BY 4.0”, Summary, Full Legal Code). Users are free to share, copy, redistribute, adapt, transform and build upon the DESI data available through this website for any purpose, including commercially.

When DESI data are used, the appropriate credit is required by using both the following reference and acknowledgments text.

If you are using DESI data, you must cite the following reference and clearly state any changes made to these data:

DESI Collaboration et al. (2023b), “The Early Data Release of the Dark Energy Spectroscopic Instrument”

Also consider citing publications from the Technical Papers section if they cover any material used in your work.

As part of the license attributes, you are obliged to include the following acknowledgments:

This research used data obtained with the Dark Energy Spectroscopic Instrument (DESI). DESI construction and operations is managed by the Lawrence Berkeley National Laboratory. This material is based upon work supported by the U.S. Department of Energy, Office of Science, Office of High-Energy Physics, under Contract No. DE–AC02–05CH11231, and by the National Energy Research Scientific Computing Center, a DOE Office of Science User Facility under the same contract. Additional support for DESI was provided by the U.S. National Science Foundation (NSF), Division of Astronomical Sciences under Contract No. AST-0950945 to the NSF’s National Optical-Infrared Astronomy Research Laboratory; the Science and Technology Facilities Council of the United Kingdom; the Gordon and Betty Moore Foundation; the Heising-Simons Foundation; the French Alternative Energies and Atomic Energy Commission (CEA); the National Council of Science and Technology of Mexico (CONACYT); the Ministry of Science and Innovation of Spain (MICINN), and by the DESI Member Institutions: www.desi.lbl.gov/collaborating-institutions. The DESI collaboration is honored to be permitted to conduct scientific research on Iolkam Du’ag (Kitt Peak), a mountain with particular significance to the Tohono O’odham Nation. Any opinions, findings, and conclusions or recommendations expressed in this material are those of the author(s) and do not necessarily reflect the views of the U.S. National Science Foundation, the U.S. Department of Energy, or any of the listed funding agencies.
"""

# You can copy an official description
_DESCRIPTION = """\
Spectra dataset based on DESI EDR SV3.
"""

_HOMEPAGE = "https://data.desi.lbl.gov/doc"

_LICENSE = "CC BY 4.0"

_VERSION = "0.0.1"

# Full data model here:
# https://desidatamodel.readthedocs.io/en/latest/DESI_SPECTRO_REDUX/SPECPROD/zcatalog/zpix-SURVEY-PROGRAM.html

_BOOL_FEATURES = [
    "ZWARN"
]

_FLOAT_FEATURES = [
    "z",
<<<<<<< HEAD
    "ZERR",
=======
    "zerr",
>>>>>>> bd1ad0ba
    "EBV",
    "FLUX_G",
    "FLUX_R",
    "FLUX_Z",
    "FLUX_IVAR_G",
    "FLUX_IVAR_R",
    "FLUX_IVAR_Z",
    "FIBERFLUX_G",
    "FIBERFLUX_R",
    "FIBERFLUX_Z",
    "FIBERTOTFLUX_G",
    "FIBERTOTFLUX_R",
    "FIBERTOTFLUX_Z",
]

class DESI(datasets.GeneratorBasedBuilder):
    """Spectra from the Dark Energy Spectroscopic Instrument (DESI)."""

    VERSION = _VERSION

    BUILDER_CONFIGS = [
        datasets.BuilderConfig(
            name="edr_sv3",
            version=VERSION,
            data_files=DataFilesPatternsDict.from_patterns(
                {"train": ["edr_sv3/healpix=*/*.hdf5"]}
            ),
            description="One percent survey of the DESI Early Data Release.",
        ),
    ]

    DEFAULT_CONFIG_NAME = "edr_sv3"

    _spectrum_length = 7781

    @classmethod
    def _info(self):
        """Defines the features available in this dataset."""
        # Starting with all features common to image datasets
        features = {
            "spectrum": Sequence(feature={
                "flux": Value(dtype="float32"),
                "ivar": Value(dtype="float32"),
                "lsf_sigma":  Value(dtype="float32"),
                "lambda": Value(dtype="float32"),
                "mask": Value(dtype="bool"),
            }, length=self._spectrum_length)
        }

        # Adding all values from the catalog
        for f in _FLOAT_FEATURES:
            features[f] = Value("float32")

        # Adding all boolean flags
        for f in _BOOL_FEATURES:
            features[f] = Value("bool")

        features["object_id"] = Value("string")

        ACKNOWLEDGEMENTS = "\n".join([f"% {line}" for line in _ACKNOWLEDGEMENTS.split("\n")])

        return datasets.DatasetInfo(
            # This is the description that will appear on the datasets page.
            description=_DESCRIPTION,
            # This defines the different columns of the dataset and their types
            features=Features(features),
            # Homepage of the dataset for documentation
            homepage=_HOMEPAGE,
            # License for the dataset if available
            license=_LICENSE,
            # Citation for the dataset
            citation=ACKNOWLEDGEMENTS + "\n" + _CITATION,
        )

    def _generate_examples(self, files, object_ids=None):
        """Yields examples as (key, example) tuples."""
        for j, file in enumerate(files):
            with h5py.File(file, "r") as data:
                if object_ids is not None:
                    keys = object_ids[j]
                else:
                    keys = data["object_id"][:]
                
                # Preparing an index for fast searching through the catalog
                sort_index = np.argsort(data["object_id"][:])
                sorted_ids = data["object_id"][:][sort_index]

                for k in keys:
                    # Extract the indices of requested ids in the catalog 
                    i = sort_index[np.searchsorted(sorted_ids, k)]
                    
                    # Parse spectrum data
                    example = {
                        "spectrum": 
                            {
                                "flux": data['spectrum_flux'][i], 
                                "ivar": data['spectrum_ivar'][i],
                                "lsf_sigma": data['spectrum_lsf_sigma'][i],
                                "lambda": data['spectrum_lambda'][i],
                                "mask": data['spectrum_mask'][i],
                            }
                    }
                    # Add all other requested features
                    for f in _FLOAT_FEATURES:
                        example[f] = data[f][i].astype("float32")

                    # Add all boolean flags
                    for f in _BOOL_FEATURES:
                        example[f] = not bool(data[f][i])    # if flag is 0, then no problem

                    # Add object_id
                    example["object_id"] = str(data["object_id"][i])

                    yield str(data["object_id"][i]), example


    def _split_generators(self, dl_manager):
        """We handle string, list and dicts in datafiles"""
        if not self.config.data_files:
            raise ValueError(
                f"At least one data file must be specified, but got data_files={self.config.data_files}"
            )
        splits = []
        for split_name, files in self.config.data_files.items():
            if isinstance(files, str):
                files = [files]
            splits.append(
                datasets.SplitGenerator(name=split_name, gen_kwargs={"files": files})
            )
        return splits<|MERGE_RESOLUTION|>--- conflicted
+++ resolved
@@ -72,11 +72,7 @@
 
 _FLOAT_FEATURES = [
     "z",
-<<<<<<< HEAD
-    "ZERR",
-=======
     "zerr",
->>>>>>> bd1ad0ba
     "EBV",
     "FLUX_G",
     "FLUX_R",
