healpy
datasets 
h5py 

#SN specific dependencies
sncosmo

# HSC specific dependencies
git+https://github.com/eiffl/unagi.git@update
<<<<<<< HEAD
=======

# JWST requirements
wget
bs4
tqdm
 
>>>>>>> 511bcd64
<|MERGE_RESOLUTION|>--- conflicted
+++ resolved
@@ -7,12 +7,10 @@
 
 # HSC specific dependencies
 git+https://github.com/eiffl/unagi.git@update
-<<<<<<< HEAD
-=======
+
 
 # JWST requirements
 wget
 bs4
 tqdm
  
->>>>>>> 511bcd64
