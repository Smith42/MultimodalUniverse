--- conflicted
+++ resolved
@@ -2,11 +2,8 @@
 datasets 
 h5py 
 
-<<<<<<< HEAD
-#SN datasets
-=======
+
 #SN specific dependencies
->>>>>>> 09c42ff7
 sncosmo
 
 # HSC specific dependencies
